--- conflicted
+++ resolved
@@ -1,4 +1,3 @@
-<<<<<<< HEAD
 // SPDX-License-Identifier: MIT
 pragma solidity ^0.8.28;
 
@@ -53,9 +52,8 @@
     // Emitted when contribution limits are updated.
     event UpdateContributionLimit(uint256 minAmount, uint256 maxAmount);
 
-    // Emitted when an emergency withdrawal is executed by an admin.
-    event EmergencyWithdraw(address indexed admin, address indexed treasuryWallet, uint256 amount, uint256 timestamp);
-
+    //Emitted when an admin withdraws funds to the treasury wallet.
+    event Withdraw(address indexed admin, address indexed treasuryWallet, uint256 amount, uint256 timestamp);
     // ---------------------------------------------------------
     // Constructor
     // ---------------------------------------------------------
@@ -244,289 +242,6 @@
     // ---------------------------------------------------------
 
     /**
-     * @notice Executes an emergency withdrawal of USDT to a treasury wallet.
-     * @dev Can only be called by DEFAULT_ADMIN_ROLE. Ensures sufficient balance and wallet validity.
-     * Emits {EmergencyWithdraw}.
-     * @param treasuryWallet Treasury wallet to receive the funds.
-     * @param amount Amount of USDT to withdraw.
-     */
-    function emergencyWithdraw(address treasuryWallet, uint256 amount) external onlyRole(ADMIN_ROLE) {
-        require(isTreasuryWallet[treasuryWallet], "Not a treasury wallet");
-        require(amount <= usdt.balanceOf(address(this)), "Insufficient balance");
-        require(usdt.transfer(treasuryWallet, amount), "USDT transfer failed");
-        
-        emit EmergencyWithdraw(msg.sender, treasuryWallet, amount, block.timestamp);
-    }
-
-    // ---------------------------------------------------------
-    // Pausable Controls
-    // ---------------------------------------------------------
-
-    /**
-     * @notice Pauses the contract, disabling contributions and withdrawals.
-     * @dev Can only be called by DEFAULT_ADMIN_ROLE.
-     * @return True if the pause operation succeeds.
-     */
-    function pause() external onlyRole(DEFAULT_ADMIN_ROLE) returns (bool) {
-        _pause();
-        return true;
-    }
-
-    /**
-     * @notice Unpauses the contract, re-enabling contributions and withdrawals.
-     * @dev Can only be called by DEFAULT_ADMIN_ROLE.
-     * @return True if the unpause operation succeeds.
-     */
-    function unpause() external onlyRole(DEFAULT_ADMIN_ROLE) returns (bool) {
-        _unpause();
-        return true;
-    }
-}
-=======
-// SPDX-License-Identifier: MIT
-pragma solidity ^0.8.28;
-
-import {AccessControl} from "@openzeppelin/contracts/access/AccessControl.sol";
-import {Pausable} from "@openzeppelin/contracts/utils/Pausable.sol";
-import {ReentrancyGuard} from "@openzeppelin/contracts/utils/ReentrancyGuard.sol";
-import {IBEP20} from "./interfaces/IBEP20.sol";
-
-/**
- * @title SCF37ContributionFund
- * @dev This contract manages contributions in USDT tokens, supports multiple treasury wallets,
- *      enforces contribution limits, role-based access control and pausability.
- * 
- * Roles:
- * - DEFAULT_ADMIN_ROLE: Full control including managing admins and treasury wallets, and pausing/unpausing.
- * - ADMIN_ROLE: Limited control for updating contribution limits.
- */
-contract SCF37ContributionFund is AccessControl, Pausable, ReentrancyGuard {
-    
-    // BEP20 token interface for USDT.
-    IBEP20 public immutable usdt;
-    // Role identifier for admins with restricted privileges.
-    bytes32 public constant ADMIN_ROLE = keccak256("ADMIN_ROLE"); 
-    
-    // List of treasury wallet addresses where funds can be withdrawn in emergencies.
-    address[] private treasuryWallets; 
-
-    uint256 public minContributeAmount; // Minimum contribution amount (in USDT tokens) required per transaction.
-    uint256 public maxContributeAmount; // Maximum contribution amount (in USDT tokens) allowed per transaction.
-
-    uint256 private totalContributions; // Total amount of contributions accumulated in the contract.
-
-    mapping(address => uint256) private userContributions; // Tracks the total contribution made by each user.
-    mapping(address => bool) private isTreasuryWallet; // Tracks which addresses are valid treasury wallets.
-
-    // ---------------------------------------------------------
-    // Events
-    // ---------------------------------------------------------
-
-    // Emitted when a user contributes funds.
-    event Contribute(address indexed user, uint256 amount, uint256 timestamp);
-
-    // Emitted when the default admin role is transferred to another address.
-    event DefaultAdminTransferred(address indexed previousAdmin, address indexed newAdmin);
-
-    // Emitted when a treasury wallet is added.
-    event TreasuryWalletAdded(address indexed wallet);
-
-    // Emitted when a treasury wallet is removed.
-    event TreasuryWalletRemoved(address indexed wallet);
-
-    // Emitted when contribution limits are updated.
-    event UpdateContributionLimit(uint256 minAmount, uint256 maxAmount);
-
-    //Emitted when an admin withdraws funds to the treasury wallet.
-    event Withdraw(address indexed admin, address indexed treasuryWallet, uint256 amount, uint256 timestamp);
-    // ---------------------------------------------------------
-    // Constructor
-    // ---------------------------------------------------------
-
-    /**
-     * @notice Deploys the ContributeFunds contract.
-     * @dev Assigns DEFAULT_ADMIN_ROLE and ADMIN_ROLE to the deployer.
-     * @param _treasuryWallets List of initial treasury wallet addresses.
-     * @param _usdtAddress Address of the USDT token contract implementing IBEP20.
-     */
-    constructor(address[] memory _treasuryWallets, address _usdtAddress) {
-        require(_treasuryWallets.length > 0, "Must provide at least one treasury wallet");
-        uint256 len = _treasuryWallets.length;
-        for (uint256 i = 0; i < len; i++) {
-            require(_treasuryWallets[i] != address(0), "Invalid treasury wallet address");
-            treasuryWallets.push(_treasuryWallets[i]);
-            isTreasuryWallet[_treasuryWallets[i]] = true;
-        }
-
-        usdt = IBEP20(_usdtAddress);
-
-        // Grant deployer both DEFAULT_ADMIN_ROLE and ADMIN_ROLE
-        _grantRole(DEFAULT_ADMIN_ROLE, msg.sender);
-        _grantRole(ADMIN_ROLE, msg.sender);
-    }
-
-    // ---------------------------------------------------------
-    // Public Contribution Functions
-    // ---------------------------------------------------------
-
-    /**
-     * @notice Allows a user to contribute USDT to the contract.
-     * @dev Validates min/max limits, user balance, and allowance before transfer.
-     * Emits a {Contribute} event upon success.
-     * @param amount Amount of USDT to contribute (in smallest token units).
-     * @return Returns true if the contribution was successful.
-     */
-    function contribute(uint256 amount) public whenNotPaused nonReentrant returns (bool) {
-        if (minContributeAmount > 0) require(amount >= minContributeAmount, "Contribution below minimum amount");
-        if (maxContributeAmount > 0) require(amount <= maxContributeAmount, "Contribution above maximum amount");
-
-        address user = msg.sender;
-        require(usdt.balanceOf(user) >= amount, "Insufficient USDT balance");
-        require(usdt.allowance(user, address(this)) >= amount, "Please approve USDT first");
-
-        // Transfer USDT from contributor to contract
-        require(usdt.transferFrom(user, address(this), amount), "USDT transfer failed");
-
-        userContributions[user] += amount;
-        totalContributions += amount;
-        
-        emit Contribute(user, amount, block.timestamp);
-        return true;
-    }
-
-    /**
-     * @notice Returns the total contributions made by a specific user.
-     * @param user Address of the user.
-     * @return The total contributed amount by the user.
-     */
-    function getUserContribution(address user) external view returns (uint256) {
-        return userContributions[user];
-    }
-
-    // ---------------------------------------------------------
-    // Role Management
-    // ---------------------------------------------------------
-
-    /**
-     * @notice Transfers DEFAULT_ADMIN_ROLE to a new admin.
-     * @dev Revokes the role from the current admin and grants it to the new address.
-     * Emits a {DefaultAdminTransferred} event.
-     * @param newAdmin Address to receive DEFAULT_ADMIN_ROLE.
-     */
-    function transferDefaultAdminRole(address newAdmin) external onlyRole(DEFAULT_ADMIN_ROLE) {
-        require(newAdmin != address(0), "New admin cannot be zero address");
-        require(newAdmin != msg.sender, "Cannot transfer to self");
-        
-        address previousAdmin = msg.sender;
-        
-        _grantRole(DEFAULT_ADMIN_ROLE, newAdmin);
-        _revokeRole(DEFAULT_ADMIN_ROLE, previousAdmin);
-        
-        emit DefaultAdminTransferred(previousAdmin, newAdmin); 
-    }
-
-    // ---------------------------------------------------------
-    // Treasury Wallet Management
-    // ---------------------------------------------------------
-
-    /**
-     * @notice Adds a new treasury wallet to the list.
-     * @dev Can only be executed by DEFAULT_ADMIN_ROLE. Validates the wallet address.
-     * Emits a {TreasuryWalletAdded} event.
-     * @param wallet Address of the treasury wallet to add.
-     */
-    function addTreasuryWallet(address wallet) external onlyRole(DEFAULT_ADMIN_ROLE) {
-        require(wallet != address(0), "Invalid treasury wallet address");
-        require(!isTreasuryWallet[wallet], "Wallet is already a treasury wallet");
-
-        treasuryWallets.push(wallet);
-        isTreasuryWallet[wallet] = true;
-
-        emit TreasuryWalletAdded(wallet);
-    }
-
-    /**
-     * @notice Removes a treasury wallet from the list.
-     * @dev Can only be executed by DEFAULT_ADMIN_ROLE. Must always retain at least one treasury wallet.
-     * Emits a {TreasuryWalletRemoved} event.
-     * @param wallet Address of the treasury wallet to remove.
-     */
-    function removeTreasuryWallet(address wallet) external onlyRole(DEFAULT_ADMIN_ROLE) {
-        require(isTreasuryWallet[wallet], "Not a treasury wallet");
-        require(treasuryWallets.length > 1, "Must keep at least one treasury wallet");
-
-        isTreasuryWallet[wallet] = false;
-        uint256 len = treasuryWallets.length;
-        for (uint256 i = 0; i < len; i++) {
-            if (treasuryWallets[i] == wallet) {
-                treasuryWallets[i] = treasuryWallets[len - 1];
-                treasuryWallets.pop();
-                break;
-            }
-        }
-
-        emit TreasuryWalletRemoved(wallet);
-    }
-
-    // ---------------------------------------------------------
-    // Admin Controls
-    // ---------------------------------------------------------
-
-    /**
-     * @notice Updates the minimum and maximum contribution limits.
-     * @dev Can only be called by ADMIN_ROLE. Emits {UpdateContributionLimit}.
-     * @param minAmount Minimum contribution amount.
-     * @param maxAmount Maximum contribution amount.
-     */
-    function updateContributionLimit(uint256 minAmount, uint256 maxAmount) external onlyRole(ADMIN_ROLE) {
-        minContributeAmount = minAmount;
-        maxContributeAmount = maxAmount;
-        emit UpdateContributionLimit(minAmount, maxAmount);
-    }
-
-    // ---------------------------------------------------------
-    // View Functions
-    // ---------------------------------------------------------
-
-    /**
-     * @notice Returns the total contributions accumulated in the contract.
-     * @return The total contributed amount.
-     */
-    function getTotalContributions() external view returns (uint256) {
-        return totalContributions;
-    }
-
-    /**
-     * @notice Returns the list of treasury wallets.
-     * @dev Restricted to ADMIN_ROLE.
-     * @return Array of treasury wallet addresses.
-     */
-    function getTreasuryWallets() external view onlyRole(ADMIN_ROLE) returns (address[] memory) {
-        return treasuryWallets;
-    }
-
-    /**
-     * @notice Returns the total count of treasury wallets.
-     * @return Number of treasury wallets.
-     */
-    function getTreasuryWalletCount() external view returns (uint256) {
-        return treasuryWallets.length;
-    }
-
-    /**
-     * @notice Checks whether a given address is a valid treasury wallet.
-     * @param wallet Address to check.
-     * @return True if the address is a treasury wallet, false otherwise.
-     */
-    function isValidTreasuryWallet(address wallet) external view returns (bool) {
-        return isTreasuryWallet[wallet];
-    }
-
-    // ---------------------------------------------------------
-    // Emergency Functions
-    // ---------------------------------------------------------
-
-    /**
      * @notice Withdraws USDT from the contract to a registered treasury wallet.
      * @dev Can only be called by ADMIN_ROLE. Ensures sufficient balance and wallet validity.
      * Emits {Withdraw}.
@@ -564,5 +279,4 @@
         _unpause();
         return true;
     }
-}
->>>>>>> cd4c1d6b
+}
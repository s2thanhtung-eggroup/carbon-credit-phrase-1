<<<<<<< HEAD
require("@nomicfoundation/hardhat-toolbox");
require("@nomicfoundation/hardhat-verify");
require('dotenv').config();

const INFURA_KEY = process.env.INFURA_KEY;
const PRIVATE_KEY = process.env.PRIVATE_KEY;
const ETHERSCAN_API_KEY = process.env.ETHERSCAN_API_KEY;

/** @type import('hardhat/config').HardhatUserConfig */
module.exports = {
  defaultNetwork: "hardhat",
  solidity: {
    compilers: [
      {
        version: "0.5.16",
        settings: {
          optimizer: {
            enabled: true,
            runs: 1000,
          },
        },
      },
      {
        version: "0.8.20",
        settings: {
          optimizer: {
            enabled: true,
            runs: 1000,
          },
        },
      }, 
      {
        version: "0.8.28",
        settings: {
          optimizer: {
            enabled: true,
            runs: 1000,
          },
        },
      }
    ]
  },
  networks: {
    sepolia: {
      url: `https://sepolia.infura.io/v3/${INFURA_KEY}`,
      chainId: 11155111,
      accounts: [PRIVATE_KEY], 
    },
    bscTestnet: {
      url: `https://bsc-testnet.infura.io/v3/${INFURA_KEY}`,
      accounts: [PRIVATE_KEY], 
      chainId: 97,
    },
    bscMainnet: {
      url: `https://bsc-mainnet.infura.io/v3/${INFURA_KEY}`,
      accounts: [PRIVATE_KEY],
      chainId: 56,
    },
    pione: {
      url: "https://rpc.pionescan.com",
      chainId: 5090,
      accounts: [PRIVATE_KEY],
    },
    pioneZero: {
      url: "https://rpc.zeroscan.org",
      chainId: 5080,
      accounts: [PRIVATE_KEY],
    },
  },
  sourcify: {
    enabled: true
  },
  etherscan: {
    apiKey: {
      bscMainnet: ETHERSCAN_API_KEY,
      pione: ETHERSCAN_API_KEY,
      pioneZero: ETHERSCAN_API_KEY,
    },
    customChains: [
      {
        network: "pione",
        chainId: 5090,
        urls: {
          apiURL: "https://pionescan.com/api/",
          browserURL: "https://pionescan.com/",
        },
      },
      {
        network: "pioneZero",
        chainId: 5080,
        urls: {
          apiURL: "https://zeroscan.org/api/",
          browserURL: "https://zeroscan.org/"
        }
      }
    ]
  }
};
=======
require("@nomicfoundation/hardhat-toolbox");
require("@nomicfoundation/hardhat-verify");
require('dotenv').config();

const INFURA_KEY = process.env.INFURA_KEY;
const PRIVATE_KEY = process.env.PRIVATE_KEY;
const ETHERSCAN_API_KEY = process.env.ETHERSCAN_API_KEY;

/** @type import('hardhat/config').HardhatUserConfig */
module.exports = {
  defaultNetwork: "hardhat",
  solidity: {
    compilers: [
      {
        version: "0.5.16",
        settings: {
          optimizer: {
            enabled: true,
            runs: 1000,
          },
        },
      },
      {
        version: "0.8.20",
        settings: {
          optimizer: {
            enabled: true,
            runs: 1000,
          },
        },
      }, 
      {
        version: "0.8.28",
        settings: {
          optimizer: {
            enabled: true,
            runs: 1000,
          },
        },
      }
    ]
  },
  networks: {
    sepolia: {
      url: `https://sepolia.infura.io/v3/${INFURA_KEY}`,
      chainId: 11155111,
      accounts: [PRIVATE_KEY], 
    },
    bscTestnet: {
      url: `https://bsc-testnet.infura.io/v3/${INFURA_KEY}`,
      accounts: [PRIVATE_KEY], 
      chainId: 97,
    },
    bscMainnet: {
      url: `https://bsc-mainnet.infura.io/v3/${INFURA_KEY}`,
      accounts: [PRIVATE_KEY],
      chainId: 56,
    },
    pione: {
      url: "https://rpc.pionescan.com",
      chainId: 5090,
      accounts: [PRIVATE_KEY],
    },
    pioneZero: {
      url: "https://rpc.zeroscan.org",
      chainId: 5080,
      accounts: [PRIVATE_KEY],
    },
  },
  sourcify: {
    enabled: true
  },
  etherscan: {
    apiKey: ETHERSCAN_API_KEY,
    // apiKey: {
    //   bscMainnet: ETHERSCAN_API_KEY,
    //   pione: ETHERSCAN_API_KEY,
    // },
    customChains: [
      {
        network: "pione",
        chainId: 5090,
        urls: {
          apiURL: "https://pionescan.com/api/",
          browserURL: "https://pionescan.com/",
        },
      },
      {
        network: "pioneZero",
        chainId: 5080,
        urls: {
          apiURL: "https://zeroscan.org/api/",
          browserURL: "https://zeroscan.org/"
        }
      }
    ]
  }
};
>>>>>>> cd4c1d6b
<|MERGE_RESOLUTION|>--- conflicted
+++ resolved
@@ -1,4 +1,3 @@
-<<<<<<< HEAD
 require("@nomicfoundation/hardhat-toolbox");
 require("@nomicfoundation/hardhat-verify");
 require('dotenv').config();
@@ -96,104 +95,4 @@
       }
     ]
   }
-};
-=======
-require("@nomicfoundation/hardhat-toolbox");
-require("@nomicfoundation/hardhat-verify");
-require('dotenv').config();
-
-const INFURA_KEY = process.env.INFURA_KEY;
-const PRIVATE_KEY = process.env.PRIVATE_KEY;
-const ETHERSCAN_API_KEY = process.env.ETHERSCAN_API_KEY;
-
-/** @type import('hardhat/config').HardhatUserConfig */
-module.exports = {
-  defaultNetwork: "hardhat",
-  solidity: {
-    compilers: [
-      {
-        version: "0.5.16",
-        settings: {
-          optimizer: {
-            enabled: true,
-            runs: 1000,
-          },
-        },
-      },
-      {
-        version: "0.8.20",
-        settings: {
-          optimizer: {
-            enabled: true,
-            runs: 1000,
-          },
-        },
-      }, 
-      {
-        version: "0.8.28",
-        settings: {
-          optimizer: {
-            enabled: true,
-            runs: 1000,
-          },
-        },
-      }
-    ]
-  },
-  networks: {
-    sepolia: {
-      url: `https://sepolia.infura.io/v3/${INFURA_KEY}`,
-      chainId: 11155111,
-      accounts: [PRIVATE_KEY], 
-    },
-    bscTestnet: {
-      url: `https://bsc-testnet.infura.io/v3/${INFURA_KEY}`,
-      accounts: [PRIVATE_KEY], 
-      chainId: 97,
-    },
-    bscMainnet: {
-      url: `https://bsc-mainnet.infura.io/v3/${INFURA_KEY}`,
-      accounts: [PRIVATE_KEY],
-      chainId: 56,
-    },
-    pione: {
-      url: "https://rpc.pionescan.com",
-      chainId: 5090,
-      accounts: [PRIVATE_KEY],
-    },
-    pioneZero: {
-      url: "https://rpc.zeroscan.org",
-      chainId: 5080,
-      accounts: [PRIVATE_KEY],
-    },
-  },
-  sourcify: {
-    enabled: true
-  },
-  etherscan: {
-    apiKey: ETHERSCAN_API_KEY,
-    // apiKey: {
-    //   bscMainnet: ETHERSCAN_API_KEY,
-    //   pione: ETHERSCAN_API_KEY,
-    // },
-    customChains: [
-      {
-        network: "pione",
-        chainId: 5090,
-        urls: {
-          apiURL: "https://pionescan.com/api/",
-          browserURL: "https://pionescan.com/",
-        },
-      },
-      {
-        network: "pioneZero",
-        chainId: 5080,
-        urls: {
-          apiURL: "https://zeroscan.org/api/",
-          browserURL: "https://zeroscan.org/"
-        }
-      }
-    ]
-  }
-};
->>>>>>> cd4c1d6b
+};
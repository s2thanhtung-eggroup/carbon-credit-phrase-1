<<<<<<< HEAD
// SPDX-License-Identifier: MIT
pragma solidity ^0.8.28;

import {AccessControl} from "@openzeppelin/contracts/access/AccessControl.sol";
import {Pausable} from "@openzeppelin/contracts/utils/Pausable.sol";

/**
 * @title SCF37ContributionTracker
 * @dev This contract tracks contribution history and totals for users in the SCF37 system.
 *      It provides functionality to record, update, and query contribution data with
 *      role-based access control and pausability features.
 * 
 * Roles:
 * - DEFAULT_ADMIN_ROLE: Full control including pausing/unpausing the contract.
 * - ADMIN_ROLE: Can record, update contributions and manage user totals.
 */
contract SCF37ContributionTracker is AccessControl, Pausable {

    // Role identifier for admin functions that can record and update contributions
    bytes32 constant public ADMIN_ROLE = keccak256("ADMIN_ROLE");  
    // Types of actions recorded in the contribution history
    enum ActionType { 
        Contribute,  // Initial contribution record
        Update       // Updated/modified contribution record
    }

    // Structure representing each contribution history record
    struct HistoryEntry {
        uint256 amount;       // Amount of contribution (NFT SCF37)
        uint256 timestamp;    // Timestamp when the record was created/updated
        bytes32 txhash;       // Transaction hash associated with this record
        ActionType action;    // Type of action (Contribute or Update)
        string note;          // Optional note/comment added by admin
    }

    // Mapping that stores contribution history for each user address
    mapping(address => HistoryEntry[]) private userHistory;
    // Mapping that stores total contribution amount for each user
    mapping(address => uint256) private userTotal;
    // Total contribution amount across the entire system
    uint256 private totalSystemAmount;

    // ---------------------------------------------------------
    // Events
    // ---------------------------------------------------------

    // Emitted when a new contribution record is created
    event RecordContribution(address indexed user, uint256 amount, uint256 timestamp, bytes32 txhash, ActionType action, string note);
    
    // Emitted when an existing contribution record is updated
    event UpdatedHistory(address indexed user, uint256 amount, uint256 timestamp, bytes32 txhash, ActionType action, string note);
    
    // Emitted when a user's total contribution amount is manually updated
    event UserTotalUpdated(address indexed user, uint256 oldTotal, uint256 newTotal, string note);

    // ---------------------------------------------------------
    // Constructor
    // ---------------------------------------------------------

    /**
     * @notice Deploys the SCF37ContributionTracker contract.
     * @dev Assigns DEFAULT_ADMIN_ROLE and ADMIN_ROLE to the deployer.
     */
    constructor() {
        _grantRole(DEFAULT_ADMIN_ROLE, msg.sender);
        _grantRole(ADMIN_ROLE, msg.sender);
    }

    // ---------------------------------------------------------
    // Recording History
    // ---------------------------------------------------------

    /**
     * @notice Records a new contribution for a user.
     * @dev Can only be called by ADMIN_ROLE when contract is not paused.
     *      Validates user address and amount before recording.
     *      Updates both user total and system total.
     *      Emits {RecordContribution} event.
     * @param user Address of the user whose contribution is being recorded.
     * @param amount Amount of contribution to record.
     * @param timestamp Timestamp when the contribution occurred.
     * @param txhash Transaction hash associated with this contribution.
     * @param note Optional note/comment about this contribution.
     */
    function recordContribution(
        address user,
        uint256 amount,
        uint256 timestamp,
        bytes32 txhash,
        string calldata note
    ) external onlyRole(ADMIN_ROLE) whenNotPaused {
        require(user != address(0), "Invalid user address");
        require(amount > 0, "Amount must be > 0");

        // Create new history record
        userHistory[user].push(
            HistoryEntry({
                amount: amount,
                timestamp: timestamp,
                txhash: txhash,
                action: ActionType.Contribute,
                note: note
            })
        );
        
        // Update total for the user and the system
        userTotal[user] += amount;
        totalSystemAmount += amount;

        emit RecordContribution(user, amount, timestamp, txhash, ActionType.Contribute, note);
    }

    // ---------------------------------------------------------
    // Editing History
    // ---------------------------------------------------------

    /**
     * @notice Updates an existing contribution history entry for a user.
     * @dev Can only be called by ADMIN_ROLE when contract is not paused.
     *      Validates user address and index before updating.
     *      Adjusts user total and system total based on amount difference.
     *      Updates timestamp to current block time.
     *      Emits {UpdatedHistory} event.
     * @param user Address of the user whose history is being updated.
     * @param index Index of the history entry to update.
     * @param newAmount New amount for the contribution record.
     * @param txhash New transaction hash for this record.
     * @param changeNote Whether to update the note field.
     * @param note New note/comment (only used if changeNote is true).
     */
    function updateHistory(
        address user,
        uint256 index,
        uint256 newAmount,
        bytes32 txhash,
        bool changeNote,
        string calldata note
    ) external onlyRole(ADMIN_ROLE) whenNotPaused {
        require(user != address(0), "Invalid user address");
        require(index < userHistory[user].length, "Invalid index");

        HistoryEntry storage oldEntry = userHistory[user][index];
        uint256 oldAmount = oldEntry.amount;

        // Adjust totals based on the difference between old and new amounts
        if (newAmount > oldAmount) {
            uint256 diff = newAmount - oldAmount;
            userTotal[user] += diff;
            totalSystemAmount += diff;
        } else if (oldAmount > newAmount) {
            uint256 diff = oldAmount - newAmount;
            userTotal[user] -= diff;
            totalSystemAmount -= diff;
        }

        // Update the history entry
        oldEntry.amount = newAmount;
        oldEntry.action = ActionType.Update;
        oldEntry.txhash = txhash;
        oldEntry.timestamp = block.timestamp;
        if(changeNote) oldEntry.note = note;

        emit UpdatedHistory(user, newAmount, block.timestamp, txhash, ActionType.Update, note);
    }

    // ---------------------------------------------------------
    // Updating User Total
    // ---------------------------------------------------------

    /**
     * @notice Manually sets (overwrites) the total contribution amount for a user.
     * @dev Can only be called by ADMIN_ROLE when contract is not paused.
     *      Adjusts system total based on the difference between old and new user total.
     *      Emits {UserTotalUpdated} event.
     * @param user Address of the user whose total is being updated.
     * @param newTotal New total amount to set for the user.
     * @param note Reason for the manual update.
     */
    function setUserTotal(
        address user,
        uint256 newTotal,
        string calldata note
    ) external onlyRole(ADMIN_ROLE) whenNotPaused {
        require(user != address(0), "Invalid user address");

        uint256 oldTotal = userTotal[user];

        // Adjust totalSystemAmount accordingly
        if (newTotal > oldTotal) totalSystemAmount += (newTotal - oldTotal);
        if (oldTotal > newTotal) totalSystemAmount -= (oldTotal - newTotal);

        // Set new total for the user
        userTotal[user] = newTotal;

        emit UserTotalUpdated(user, oldTotal, newTotal, note);
    }

    // ---------------------------------------------------------
    // View Functions
    // ---------------------------------------------------------

    /**
     * @notice Returns the total contribution amount for a specific user.
     * @param user Address of the user.
     * @return The total contribution amount for the user.
     */
    function getTotalByUser(address user) external view returns (uint256) {
        return userTotal[user];
    }

    /**
     * @notice Returns the total contribution amount across the entire system.
     * @return The total contribution amount across all users.
     */
    function getTotalSystem() external view returns (uint256) {
        return totalSystemAmount;
    }

    /**
     * @notice Returns the complete contribution history for a specific user.
     * @param user Address of the user.
     * @return Array of HistoryEntry structs representing the user's contribution history.
     */
    function getHistoryByUser(address user) external view returns (HistoryEntry[] memory) {
        return userHistory[user];
    }

    /**
     * @notice Returns a specific contribution history entry by index.
     * @param user Address of the user.
     * @param index Index of the history entry to retrieve.
     * @return The HistoryEntry struct at the specified index.
     */
    function getHistoryEntry(address user, uint256 index) external view returns (HistoryEntry memory) {
        require(index < userHistory[user].length, "Index out of range");
        return userHistory[user][index];
    }

    /**
     * @notice Returns the total number of contribution history records for a user.
     * @param user Address of the user.
     * @return The number of history entries for the user.
     */
    function getHistoryCount(address user) external view returns (uint256) {
        return userHistory[user].length;
    }

    // ---------------------------------------------------------
    // Admin Controls
    // ---------------------------------------------------------

    /**
     * @notice Pauses the contract, disabling all recording and updating functions.
     * @dev Can only be called by DEFAULT_ADMIN_ROLE.
     */
    function pause() external onlyRole(DEFAULT_ADMIN_ROLE) {
        _pause();
    }

    /**
     * @notice Unpauses the contract, re-enabling all functions.
     * @dev Can only be called by DEFAULT_ADMIN_ROLE.
     */
    function unpause() external onlyRole(DEFAULT_ADMIN_ROLE) {
        _unpause();
    }
}
=======
// SPDX-License-Identifier: MIT
pragma solidity ^0.8.28;

import {AccessControl} from "@openzeppelin/contracts/access/AccessControl.sol";
import {Pausable} from "@openzeppelin/contracts/utils/Pausable.sol";

/**
 * @title SCF37ContributionTracker
 * @dev This contract tracks contribution history and totals for users in the SCF37 system.
 *      It provides functionality to record, update, and query contribution data with
 *      role-based access control and pausability features.
 * 
 * Roles:
 * - DEFAULT_ADMIN_ROLE: Full control including pausing/unpausing the contract.
 * - ADMIN_ROLE: Can record, update contributions and manage user totals.
 */
contract SCF37ContributionTracker is AccessControl, Pausable {

    // Role identifier for admin functions that can record and update contributions
    bytes32 public constant ADMIN_ROLE = keccak256("ADMIN_ROLE");  
    // Types of actions recorded in the contribution history
    enum ActionType { 
        Contribute,  // Initial contribution record
        Update       // Updated/modified contribution record
    }

    // Structure representing each contribution history record
    struct HistoryEntry {
        uint256 amount;       // Amount of contribution (NFT SCF37)
        uint256 timestamp;    // Timestamp when the record was created/updated
        bytes32 txhash;       // Transaction hash associated with this record
        ActionType action;    // Type of action (Contribute or Update)
        string note;          // Optional note/comment added by admin
    }

    // Mapping that stores contribution history for each user address
    mapping(address => HistoryEntry[]) private userHistory;
    // Mapping that stores total contribution amount for each user
    mapping(address => uint256) private userTotal;
    // Total contribution amount across the entire system
    uint256 private totalSystemAmount;

    // ---------------------------------------------------------
    // Events
    // ---------------------------------------------------------

    // Emitted when a new contribution record is created
    event RecordContribution(address indexed user, uint256 amount, uint256 timestamp, bytes32 txhash, ActionType action, string note);
    
    // Emitted when an existing contribution record is updated
    event UpdatedHistory(address indexed user, uint256 amount, uint256 timestamp, bytes32 txhash, ActionType action, string note);
    
    // Emitted when a user's total contribution amount is manually updated
    event UserTotalUpdated(address indexed user, uint256 oldTotal, uint256 newTotal, string note);

    // ---------------------------------------------------------
    // Constructor
    // ---------------------------------------------------------

    /**
     * @notice Deploys the SCF37ContributionTracker contract.
     * @dev Assigns DEFAULT_ADMIN_ROLE and ADMIN_ROLE to the deployer.
     */
    constructor() {
        _grantRole(DEFAULT_ADMIN_ROLE, msg.sender);
        _grantRole(ADMIN_ROLE, msg.sender);
    }

    // ---------------------------------------------------------
    // Recording History
    // ---------------------------------------------------------

    /**
     * @notice Records a new contribution for a user.
     * @dev Can only be called by ADMIN_ROLE when contract is not paused.
     *      Validates user address and amount before recording.
     *      Updates both user total and system total.
     *      Emits {RecordContribution} event.
     * @param user Address of the user whose contribution is being recorded.
     * @param amount Amount of contribution to record.
     * @param timestamp Timestamp when the contribution occurred.
     * @param txhash Transaction hash associated with this contribution.
     * @param note Optional note/comment about this contribution.
     */
    function recordContribution(
        address user,
        uint256 amount,
        uint256 timestamp,
        bytes32 txhash,
        string calldata note
    ) external onlyRole(ADMIN_ROLE) whenNotPaused {
        require(user != address(0), "Invalid user address");
        require(amount > 0, "Amount must be > 0");

        // Create new history record
        userHistory[user].push(
            HistoryEntry({
                amount: amount,
                timestamp: timestamp,
                txhash: txhash,
                action: ActionType.Contribute,
                note: note
            })
        );
        
        // Update total for the user and the system
        userTotal[user] += amount;
        totalSystemAmount += amount;

        emit RecordContribution(user, amount, timestamp, txhash, ActionType.Contribute, note);
    }

    // ---------------------------------------------------------
    // Editing History
    // ---------------------------------------------------------

    /**
     * @notice Updates an existing contribution history entry for a user.
     * @dev Can only be called by ADMIN_ROLE when contract is not paused.
     *      Validates user address and index before updating.
     *      Adjusts user total and system total based on amount difference.
     *      Updates timestamp to current block time.
     *      Emits {UpdatedHistory} event.
     * @param user Address of the user whose history is being updated.
     * @param index Index of the history entry to update.
     * @param newAmount New amount for the contribution record.
     * @param txhash New transaction hash for this record.
     * @param changeNote Whether to update the note field.
     * @param note New note/comment (only used if changeNote is true).
     */
    function updateHistory(
        address user,
        uint256 index,
        uint256 newAmount,
        bytes32 txhash,
        bool changeNote,
        string calldata note
    ) external onlyRole(ADMIN_ROLE) whenNotPaused {
        require(user != address(0), "Invalid user address");
        require(index < userHistory[user].length, "Invalid index");

        HistoryEntry storage oldEntry = userHistory[user][index];
        uint256 oldAmount = oldEntry.amount;

        // Adjust totals based on the difference between old and new amounts
        if (newAmount > oldAmount) {
            uint256 diff = newAmount - oldAmount;
            userTotal[user] += diff;
            totalSystemAmount += diff;
        } else if (oldAmount > newAmount) {
            uint256 diff = oldAmount - newAmount;
            userTotal[user] -= diff;
            totalSystemAmount -= diff;
        }

        // Update the history entry
        oldEntry.amount = newAmount;
        oldEntry.action = ActionType.Update;
        oldEntry.txhash = txhash;
        oldEntry.timestamp = block.timestamp;
        if(changeNote) oldEntry.note = note;

        emit UpdatedHistory(user, newAmount, block.timestamp, txhash, ActionType.Update, note);
    }

    // ---------------------------------------------------------
    // Updating User Total
    // ---------------------------------------------------------

    /**
     * @notice Manually sets (overwrites) the total contribution amount for a user.
     * @dev Can only be called by ADMIN_ROLE when contract is not paused.
     *      Adjusts system total based on the difference between old and new user total.
     *      Emits {UserTotalUpdated} event.
     * @param user Address of the user whose total is being updated.
     * @param newTotal New total amount to set for the user.
     * @param note Reason for the manual update.
     */
    function setUserTotal(
        address user,
        uint256 newTotal,
        string calldata note
    ) external onlyRole(ADMIN_ROLE) whenNotPaused {
        require(user != address(0), "Invalid user address");

        uint256 oldTotal = userTotal[user];

        // Adjust totalSystemAmount accordingly
        if (newTotal > oldTotal) totalSystemAmount += (newTotal - oldTotal);
        if (oldTotal > newTotal) totalSystemAmount -= (oldTotal - newTotal);

        // Set new total for the user
        userTotal[user] = newTotal;

        emit UserTotalUpdated(user, oldTotal, newTotal, note);
    }

    // ---------------------------------------------------------
    // View Functions
    // ---------------------------------------------------------

    /**
     * @notice Returns the total contribution amount for a specific user.
     * @param user Address of the user.
     * @return The total contribution amount for the user.
     */
    function getTotalByUser(address user) external view returns (uint256) {
        return userTotal[user];
    }

    /**
     * @notice Returns the total contribution amount across the entire system.
     * @return The total contribution amount across all users.
     */
    function getTotalSystem() external view returns (uint256) {
        return totalSystemAmount;
    }

    /**
     * @notice Returns the complete contribution history for a specific user.
     * @param user Address of the user.
     * @return Array of HistoryEntry structs representing the user's contribution history.
     */
    function getHistoryByUser(address user) external view returns (HistoryEntry[] memory) {
        return userHistory[user];
    }

    /**
     * @notice Returns a specific contribution history entry by index.
     * @param user Address of the user.
     * @param index Index of the history entry to retrieve.
     * @return The HistoryEntry struct at the specified index.
     */
    function getHistoryEntry(address user, uint256 index) external view returns (HistoryEntry memory) {
        require(index < userHistory[user].length, "Index out of range");
        return userHistory[user][index];
    }

    /**
     * @notice Returns the total number of contribution history records for a user.
     * @param user Address of the user.
     * @return The number of history entries for the user.
     */
    function getHistoryCount(address user) external view returns (uint256) {
        return userHistory[user].length;
    }

    // ---------------------------------------------------------
    // Admin Controls
    // ---------------------------------------------------------

    /**
     * @notice Pauses the contract, disabling all recording and updating functions.
     * @dev Can only be called by DEFAULT_ADMIN_ROLE.
     */
    function pause() external onlyRole(DEFAULT_ADMIN_ROLE) {
        _pause();
    }

    /**
     * @notice Unpauses the contract, re-enabling all functions.
     * @dev Can only be called by DEFAULT_ADMIN_ROLE.
     */
    function unpause() external onlyRole(DEFAULT_ADMIN_ROLE) {
        _unpause();
    }
}
>>>>>>> cd4c1d6b
<|MERGE_RESOLUTION|>--- conflicted
+++ resolved
@@ -1,4 +1,3 @@
-<<<<<<< HEAD
 // SPDX-License-Identifier: MIT
 pragma solidity ^0.8.28;
 
@@ -18,7 +17,7 @@
 contract SCF37ContributionTracker is AccessControl, Pausable {
 
     // Role identifier for admin functions that can record and update contributions
-    bytes32 constant public ADMIN_ROLE = keccak256("ADMIN_ROLE");  
+    bytes32 public constant ADMIN_ROLE = keccak256("ADMIN_ROLE");  
     // Types of actions recorded in the contribution history
     enum ActionType { 
         Contribute,  // Initial contribution record
@@ -265,273 +264,4 @@
     function unpause() external onlyRole(DEFAULT_ADMIN_ROLE) {
         _unpause();
     }
-}
-=======
-// SPDX-License-Identifier: MIT
-pragma solidity ^0.8.28;
-
-import {AccessControl} from "@openzeppelin/contracts/access/AccessControl.sol";
-import {Pausable} from "@openzeppelin/contracts/utils/Pausable.sol";
-
-/**
- * @title SCF37ContributionTracker
- * @dev This contract tracks contribution history and totals for users in the SCF37 system.
- *      It provides functionality to record, update, and query contribution data with
- *      role-based access control and pausability features.
- * 
- * Roles:
- * - DEFAULT_ADMIN_ROLE: Full control including pausing/unpausing the contract.
- * - ADMIN_ROLE: Can record, update contributions and manage user totals.
- */
-contract SCF37ContributionTracker is AccessControl, Pausable {
-
-    // Role identifier for admin functions that can record and update contributions
-    bytes32 public constant ADMIN_ROLE = keccak256("ADMIN_ROLE");  
-    // Types of actions recorded in the contribution history
-    enum ActionType { 
-        Contribute,  // Initial contribution record
-        Update       // Updated/modified contribution record
-    }
-
-    // Structure representing each contribution history record
-    struct HistoryEntry {
-        uint256 amount;       // Amount of contribution (NFT SCF37)
-        uint256 timestamp;    // Timestamp when the record was created/updated
-        bytes32 txhash;       // Transaction hash associated with this record
-        ActionType action;    // Type of action (Contribute or Update)
-        string note;          // Optional note/comment added by admin
-    }
-
-    // Mapping that stores contribution history for each user address
-    mapping(address => HistoryEntry[]) private userHistory;
-    // Mapping that stores total contribution amount for each user
-    mapping(address => uint256) private userTotal;
-    // Total contribution amount across the entire system
-    uint256 private totalSystemAmount;
-
-    // ---------------------------------------------------------
-    // Events
-    // ---------------------------------------------------------
-
-    // Emitted when a new contribution record is created
-    event RecordContribution(address indexed user, uint256 amount, uint256 timestamp, bytes32 txhash, ActionType action, string note);
-    
-    // Emitted when an existing contribution record is updated
-    event UpdatedHistory(address indexed user, uint256 amount, uint256 timestamp, bytes32 txhash, ActionType action, string note);
-    
-    // Emitted when a user's total contribution amount is manually updated
-    event UserTotalUpdated(address indexed user, uint256 oldTotal, uint256 newTotal, string note);
-
-    // ---------------------------------------------------------
-    // Constructor
-    // ---------------------------------------------------------
-
-    /**
-     * @notice Deploys the SCF37ContributionTracker contract.
-     * @dev Assigns DEFAULT_ADMIN_ROLE and ADMIN_ROLE to the deployer.
-     */
-    constructor() {
-        _grantRole(DEFAULT_ADMIN_ROLE, msg.sender);
-        _grantRole(ADMIN_ROLE, msg.sender);
-    }
-
-    // ---------------------------------------------------------
-    // Recording History
-    // ---------------------------------------------------------
-
-    /**
-     * @notice Records a new contribution for a user.
-     * @dev Can only be called by ADMIN_ROLE when contract is not paused.
-     *      Validates user address and amount before recording.
-     *      Updates both user total and system total.
-     *      Emits {RecordContribution} event.
-     * @param user Address of the user whose contribution is being recorded.
-     * @param amount Amount of contribution to record.
-     * @param timestamp Timestamp when the contribution occurred.
-     * @param txhash Transaction hash associated with this contribution.
-     * @param note Optional note/comment about this contribution.
-     */
-    function recordContribution(
-        address user,
-        uint256 amount,
-        uint256 timestamp,
-        bytes32 txhash,
-        string calldata note
-    ) external onlyRole(ADMIN_ROLE) whenNotPaused {
-        require(user != address(0), "Invalid user address");
-        require(amount > 0, "Amount must be > 0");
-
-        // Create new history record
-        userHistory[user].push(
-            HistoryEntry({
-                amount: amount,
-                timestamp: timestamp,
-                txhash: txhash,
-                action: ActionType.Contribute,
-                note: note
-            })
-        );
-        
-        // Update total for the user and the system
-        userTotal[user] += amount;
-        totalSystemAmount += amount;
-
-        emit RecordContribution(user, amount, timestamp, txhash, ActionType.Contribute, note);
-    }
-
-    // ---------------------------------------------------------
-    // Editing History
-    // ---------------------------------------------------------
-
-    /**
-     * @notice Updates an existing contribution history entry for a user.
-     * @dev Can only be called by ADMIN_ROLE when contract is not paused.
-     *      Validates user address and index before updating.
-     *      Adjusts user total and system total based on amount difference.
-     *      Updates timestamp to current block time.
-     *      Emits {UpdatedHistory} event.
-     * @param user Address of the user whose history is being updated.
-     * @param index Index of the history entry to update.
-     * @param newAmount New amount for the contribution record.
-     * @param txhash New transaction hash for this record.
-     * @param changeNote Whether to update the note field.
-     * @param note New note/comment (only used if changeNote is true).
-     */
-    function updateHistory(
-        address user,
-        uint256 index,
-        uint256 newAmount,
-        bytes32 txhash,
-        bool changeNote,
-        string calldata note
-    ) external onlyRole(ADMIN_ROLE) whenNotPaused {
-        require(user != address(0), "Invalid user address");
-        require(index < userHistory[user].length, "Invalid index");
-
-        HistoryEntry storage oldEntry = userHistory[user][index];
-        uint256 oldAmount = oldEntry.amount;
-
-        // Adjust totals based on the difference between old and new amounts
-        if (newAmount > oldAmount) {
-            uint256 diff = newAmount - oldAmount;
-            userTotal[user] += diff;
-            totalSystemAmount += diff;
-        } else if (oldAmount > newAmount) {
-            uint256 diff = oldAmount - newAmount;
-            userTotal[user] -= diff;
-            totalSystemAmount -= diff;
-        }
-
-        // Update the history entry
-        oldEntry.amount = newAmount;
-        oldEntry.action = ActionType.Update;
-        oldEntry.txhash = txhash;
-        oldEntry.timestamp = block.timestamp;
-        if(changeNote) oldEntry.note = note;
-
-        emit UpdatedHistory(user, newAmount, block.timestamp, txhash, ActionType.Update, note);
-    }
-
-    // ---------------------------------------------------------
-    // Updating User Total
-    // ---------------------------------------------------------
-
-    /**
-     * @notice Manually sets (overwrites) the total contribution amount for a user.
-     * @dev Can only be called by ADMIN_ROLE when contract is not paused.
-     *      Adjusts system total based on the difference between old and new user total.
-     *      Emits {UserTotalUpdated} event.
-     * @param user Address of the user whose total is being updated.
-     * @param newTotal New total amount to set for the user.
-     * @param note Reason for the manual update.
-     */
-    function setUserTotal(
-        address user,
-        uint256 newTotal,
-        string calldata note
-    ) external onlyRole(ADMIN_ROLE) whenNotPaused {
-        require(user != address(0), "Invalid user address");
-
-        uint256 oldTotal = userTotal[user];
-
-        // Adjust totalSystemAmount accordingly
-        if (newTotal > oldTotal) totalSystemAmount += (newTotal - oldTotal);
-        if (oldTotal > newTotal) totalSystemAmount -= (oldTotal - newTotal);
-
-        // Set new total for the user
-        userTotal[user] = newTotal;
-
-        emit UserTotalUpdated(user, oldTotal, newTotal, note);
-    }
-
-    // ---------------------------------------------------------
-    // View Functions
-    // ---------------------------------------------------------
-
-    /**
-     * @notice Returns the total contribution amount for a specific user.
-     * @param user Address of the user.
-     * @return The total contribution amount for the user.
-     */
-    function getTotalByUser(address user) external view returns (uint256) {
-        return userTotal[user];
-    }
-
-    /**
-     * @notice Returns the total contribution amount across the entire system.
-     * @return The total contribution amount across all users.
-     */
-    function getTotalSystem() external view returns (uint256) {
-        return totalSystemAmount;
-    }
-
-    /**
-     * @notice Returns the complete contribution history for a specific user.
-     * @param user Address of the user.
-     * @return Array of HistoryEntry structs representing the user's contribution history.
-     */
-    function getHistoryByUser(address user) external view returns (HistoryEntry[] memory) {
-        return userHistory[user];
-    }
-
-    /**
-     * @notice Returns a specific contribution history entry by index.
-     * @param user Address of the user.
-     * @param index Index of the history entry to retrieve.
-     * @return The HistoryEntry struct at the specified index.
-     */
-    function getHistoryEntry(address user, uint256 index) external view returns (HistoryEntry memory) {
-        require(index < userHistory[user].length, "Index out of range");
-        return userHistory[user][index];
-    }
-
-    /**
-     * @notice Returns the total number of contribution history records for a user.
-     * @param user Address of the user.
-     * @return The number of history entries for the user.
-     */
-    function getHistoryCount(address user) external view returns (uint256) {
-        return userHistory[user].length;
-    }
-
-    // ---------------------------------------------------------
-    // Admin Controls
-    // ---------------------------------------------------------
-
-    /**
-     * @notice Pauses the contract, disabling all recording and updating functions.
-     * @dev Can only be called by DEFAULT_ADMIN_ROLE.
-     */
-    function pause() external onlyRole(DEFAULT_ADMIN_ROLE) {
-        _pause();
-    }
-
-    /**
-     * @notice Unpauses the contract, re-enabling all functions.
-     * @dev Can only be called by DEFAULT_ADMIN_ROLE.
-     */
-    function unpause() external onlyRole(DEFAULT_ADMIN_ROLE) {
-        _unpause();
-    }
-}
->>>>>>> cd4c1d6b
+}